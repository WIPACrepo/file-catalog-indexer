"""Recursively scan directory paths and print all file paths."""

import argparse
import logging
import os
import stat
from concurrent.futures import Future, ProcessPoolExecutor
from time import sleep
from typing import List, Tuple


def _full_path(path: str) -> str:
    if not path:
        return path

    full_path = os.path.abspath(path)
    if not os.path.exists(full_path):
        raise FileNotFoundError(full_path)

    return full_path


def exclude_path(path: str, exclude: List[str]) -> bool:
    """Return `True` if `path` should be excluded.

    Either:
    - `path` is in `exclude`, or
    - `path` has a parent path in `exclude`.
    """
    for bad_path in exclude:
        if (path == bad_path) or (os.path.commonpath([path, bad_path]) == bad_path):
            logging.debug(
                f"Skipping {path}, file and/or directory path is in `exclude` ({bad_path})."
            )
            return True
    return False


def process_dir(path: str, exclude: List[str]) -> Tuple[List[str], int]:
    """Print out file paths and return sub-directories."""
    try:
        scan = os.scandir(path)
    except (PermissionError, FileNotFoundError):
        scan = []  # type: ignore[assignment]
    dirs = []

    all_file_count = 0
    for dir_entry in scan:
        try:
            mode = os.lstat(dir_entry.path).st_mode
            if (
                stat.S_ISLNK(mode)
                or stat.S_ISSOCK(mode)
                or stat.S_ISFIFO(mode)
                or stat.S_ISBLK(mode)
                or stat.S_ISCHR(mode)
            ):
                logging.info(f"Non-processable file: {dir_entry.path}")
                continue
        except PermissionError:
            logging.info(f"Permission denied: {dir_entry.path}")
            continue

        # check `exclude` paths
        if exclude_path(path, exclude):
            continue

        # append if it's a directory
        if dir_entry.is_dir():
            dirs.append(dir_entry.path)
        # print if it's a good file
        elif dir_entry.is_file():
            all_file_count = all_file_count + 1
            if not dir_entry.path.strip():
                logging.info(f"Blank file name in: {os.path.dirname(dir_entry.path)}")
            else:
                try:
                    print(dir_entry.path)
                except UnicodeEncodeError:
                    logging.info(
                        f"Invalid file name in: {os.path.dirname(dir_entry.path)}"
                    )

    return dirs, all_file_count


def main() -> None:
    """Recursively scan directory paths and print all file paths."""
    parser = argparse.ArgumentParser(
        description="Find directories under PATH(s)",
        epilog="Notes: (1) symbolic links are never followed.",
        formatter_class=argparse.ArgumentDefaultsHelpFormatter,
    )
    parser.add_argument(
        "paths", metavar="PATH", nargs="+", type=_full_path, help="path(s) to scan."
    )
    parser.add_argument(
        "--exclude",
        "-e",
        nargs="*",
        default=[],
        type=_full_path,
        help="directories/paths to exclude from the traverse.",
    )
    parser.add_argument(
        "--workers", type=int, help="max number of workers", required=True
    )
    args = parser.parse_args()

<<<<<<< HEAD
    dirs = [os.path.abspath(p) for p in args.path]
    futures: List[Future] = []  # type: ignore[type-arg]
=======
    dirs = args.paths
    futures = []  # type: List[Future]  # type: ignore[type-arg]
>>>>>>> 28136bdb
    all_file_count = 0
    with ProcessPoolExecutor(max_workers=args.workers) as pool:
        while futures or dirs:
            # submit process job
            futures.extend(pool.submit(process_dir, d, args.exclude) for d in dirs)
            # wait
            while not futures[0].done():
                sleep(0.1)
            # cleanup and prep for next job
            future = futures.pop(0)
            dirs, result_all_file_count = future.result()
            all_file_count = all_file_count + result_all_file_count

    logging.info(f"File Count: {all_file_count}")


if __name__ == "__main__":
    logging.basicConfig(level=logging.DEBUG)
    main()<|MERGE_RESOLUTION|>--- conflicted
+++ resolved
@@ -107,13 +107,8 @@
     )
     args = parser.parse_args()
 
-<<<<<<< HEAD
-    dirs = [os.path.abspath(p) for p in args.path]
+    dirs = args.paths
     futures: List[Future] = []  # type: ignore[type-arg]
-=======
-    dirs = args.paths
-    futures = []  # type: List[Future]  # type: ignore[type-arg]
->>>>>>> 28136bdb
     all_file_count = 0
     with ProcessPoolExecutor(max_workers=args.workers) as pool:
         while futures or dirs:
